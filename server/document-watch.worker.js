const path = require("path");
const { parentPort } = require("worker_threads");

const glob = require("glob");

const { CONTENT_ROOT, Document } = require("../content");

function postEvent(type, data = {}) {
  parentPort.postMessage({
    type,
    ...data,
    timestamp: new Date().toISOString(),
  });
}

function postDocumentInfo(filePath, changeType) {
  try {
    const document = Document.read(
      path.dirname(path.relative(CONTENT_ROOT, filePath))
    );
    if (!document) {
      return;
    }

    // We check that the metadata (through `document.url`)
    // matches the filePath by using `Document.urlToFolderPath`.
    // This would prevent the document from being added in the first place
    // if the filePath doesn't map correctly to the URL, but in reverse.
    if (!filePath.includes(Document.urlToFolderPath(document.url))) {
      console.warn(
        `The slug of ${filePath} doesn't match the folder is located in.`
      );
      return;
    }

    postEvent(changeType, { filePath, document });
  } catch (e) {
    console.error(`Error while adding document ${filePath} to index:`, e);
  }
}

<<<<<<< HEAD
const NO_WATCHER = JSON.parse(process.env.REACT_APP_NO_WATCHER || "false");
const SEARCH_PATTERN = path.join(CONTENT_ROOT, "**", "*.html");
=======
const SEARCH_PATTERN = path.join(CONTENT_ROOT, "en-us", "**", "*.html");
>>>>>>> e55c53ee

const label = "Populate search-index with glob";
console.time(label);
let count = 0;
glob.sync(SEARCH_PATTERN).forEach((filePath) => {
  postDocumentInfo(filePath, "added");
  count++;
});
postEvent("ready");
console.timeEnd(label);
console.log(
  `Populated search-index with ${count.toLocaleString()} found files.`
);<|MERGE_RESOLUTION|>--- conflicted
+++ resolved
@@ -39,12 +39,7 @@
   }
 }
 
-<<<<<<< HEAD
-const NO_WATCHER = JSON.parse(process.env.REACT_APP_NO_WATCHER || "false");
-const SEARCH_PATTERN = path.join(CONTENT_ROOT, "**", "*.html");
-=======
 const SEARCH_PATTERN = path.join(CONTENT_ROOT, "en-us", "**", "*.html");
->>>>>>> e55c53ee
 
 const label = "Populate search-index with glob";
 console.time(label);
