import React, { useEffect, useMemo, useRef, useState } from "react";
import { Link, useNavigate, useParams } from "react-router-dom";
import { useCombobox } from "downshift";
import useSWR from "swr";

import { Doc, FuzzySearch } from "./fuzzy-search";
import { preload, preloadSupported } from "./document/preloading";

import { Button } from "./ui/atoms/button";

import { useLocale } from "./hooks";
import { SearchProps, useFocusOnSlash } from "./search-utils";

const PRELOAD_WAIT_MS = 500;
const SHOW_INDEXING_AFTER_MS = 500;

type Item = {
  url: string;
  title: string;
};

type SearchIndex = {
  flex: any;
  fuzzy: FuzzySearch;
  items: null | Item[];
};

type ResultItem = {
  title: string;
  url: string;
  positions: Set<number>;
};

function useSearchIndex(): readonly [
  null | SearchIndex,
  null | Error,
  () => void
] {
  const [shouldInitialize, setShouldInitialize] = useState(false);
  const [searchIndex, setSearchIndex] = useState<null | SearchIndex>(null);
  const { locale } = useParams();

  // Default to 'en-US' if you're on the home page without the locale prefix.
  const url = `/${locale || "en-US"}/search-index.json`;

  const { error, data } = useSWR<null | Item[], Error | undefined>(
    shouldInitialize ? url : null,
    async (url: string) => {
      const response = await fetch(url);
      if (!response.ok) {
        throw new Error(await response.text());
      }
      return await response.json();
    },
    { revalidateOnFocus: false }
  );

  useEffect(() => {
    if (!data || searchIndex) {
      return;
    }

<<<<<<< HEAD
    const flex = new FlexSearch.Index({ tokenize: "forward" });
    data!.forEach(({ title }, i) => {
      flex.add(i, title);
    });
=======
    const flex = data.map(({ title }, i) => [i, title.toLowerCase()]);
>>>>>>> 61b1181b
    const fuzzy = new FuzzySearch(data as Doc[]);

    setSearchIndex({ flex, fuzzy, items: data! });
  }, [searchIndex, shouldInitialize, data]);

  return useMemo(
    () => [searchIndex, error || null, () => setShouldInitialize(true)],
    [searchIndex, error, setShouldInitialize]
  );
}

// The fuzzy search is engaged if the search term starts with a '/'
// and does not have any spaces in it.
function isFuzzySearchString(str: string) {
  return str.startsWith("/") && !/\s/.test(str);
}

function HighlightMatch({ title, q }: { title: string; q: string }) {
  // Split on highlight term and include term into parts, ignore case.
  const words = q.trim().toLowerCase().split(/[ ,]+/);
  // $& means the whole matched string
  const regexWords = words.map((s) => s.replace(/[.*+?^${}()|[\]\\]/g, "\\$&"));
  const regex = regexWords.map((word) => `(${word})`).join("|");
  const parts = title.split(new RegExp(regex, "gi"));
  return (
    <b>
      {parts.filter(Boolean).map((part, i) => {
        const key = `${part}:${i}`;
        if (words.includes(part.toLowerCase())) {
          return <mark key={key}>{part}</mark>;
        } else {
          return <span key={key}>{part}</span>;
        }
      })}
    </b>
  );
}

function BreadcrumbURI({
  uri,
  positions,
}: {
  uri: string;
  positions?: Set<number>;
}) {
  if (positions && positions.size) {
    const chars = uri.split("");
    return (
      <small>
        {chars.map((char, i) => {
          if (positions.has(i)) {
            return <mark key={i}>{char}</mark>;
          } else {
            return <span key={i}>{char}</span>;
          }
        })}
      </small>
    );
  }
  const keep = uri
    .split("/")
    .slice(1)
    .filter((p) => p !== "docs");
  return <small>{keep.join(" / ")}</small>;
}

type InnerSearchNavigateWidgetProps = SearchProps & {
  onCloseSearch?: () => void;
  onResultPicked?: () => void;
  defaultSelection: [number, number];
};

function useHasNotChangedFor(value: string, ms: number) {
  const [hasNotChanged, setHasNotChanged] = useState(false);
  const previousValue = useRef(value);

  useEffect(() => {
    if (previousValue.current === value) {
      return;
    }
    previousValue.current = value;
    setHasNotChanged(false);
    // while timeouts are not accurate for counting time there error is only
    // upwards, meaning they might trigger after more time than specified,
    // which is fine in this case
    const timeout = setTimeout(() => {
      setHasNotChanged(true);
    }, ms);
    return () => {
      clearTimeout(timeout);
    };
  }, [value, ms]);

  return hasNotChanged;
}

function InnerSearchNavigateWidget(props: InnerSearchNavigateWidgetProps) {
  const {
    id,
    inputValue,
    onChangeInputValue,
    isFocused,
    onChangeIsFocused,
    onCloseSearch,
    onResultPicked,
    defaultSelection,
  } = props;

  const inputId = `${id}-q`;
  const formId = `${id}-form`;
  const navigate = useNavigate();
  const locale = useLocale();

  const [searchIndex, searchIndexError, initializeSearchIndex] =
    useSearchIndex();

  const inputRef = useRef<null | HTMLInputElement>(null);
  const formRef = useRef<null | HTMLFormElement>(null);
  const isSelectionInitialized = useRef(false);

  const showIndexing = useHasNotChangedFor(inputValue, SHOW_INDEXING_AFTER_MS);

  useEffect(() => {
    if (!inputRef.current || isSelectionInitialized.current) {
      return;
    }
    if (isFocused) {
      inputRef.current.selectionStart = defaultSelection[0];
      inputRef.current.selectionEnd = defaultSelection[1];
    }
    isSelectionInitialized.current = true;
  }, [isFocused, defaultSelection]);

  const resultItems: ResultItem[] = useMemo(() => {
    if (!searchIndex || !inputValue || searchIndexError) {
      // This can happen if the initialized hasn't completed yet or
      // completed un-successfully.
      return [];
    }

    // The iPhone X series is 812px high.
    // If the window isn't very high, show fewer matches so that the
    // overlaying search results don't trigger a scroll.
    const limit = window.innerHeight < 850 ? 5 : 10;

    if (isFuzzySearchString(inputValue)) {
      if (inputValue === "/") {
        return [];
      } else {
        const fuzzyResults = searchIndex.fuzzy.search(inputValue.slice(1), {
          limit,
        });
        return fuzzyResults.map((fuzzyResult) => ({
          url: fuzzyResult.item.url,
          title: fuzzyResult.item.title,
          positions: fuzzyResult.positions,
        }));
      }
    } else {
      const q: string[] = inputValue
        .toLowerCase()
        .split(" ")
        .map((s) => s.trim());
      const indexResults: number[] = searchIndex.flex
        .filter(([_, title]) => q.every((q) => title.includes(q)))
        .map(([i]) => i)
        .slice(0, limit);
      return indexResults.map(
        (index: number) => (searchIndex.items || [])[index] as ResultItem
      );
    }
  }, [inputValue, searchIndex, searchIndexError]);

  const formAction = `/${locale}/search`;
  const searchPath = useMemo(() => {
    const sp = new URLSearchParams();
    sp.set("q", inputValue.trim());
    return `${formAction}?${sp.toString()}`;
  }, [formAction, inputValue]);

  const nothingFoundItem = useMemo(
    () => ({ url: searchPath, title: "", positions: new Set() }),
    [searchPath]
  );

  const onlineSearch = useMemo(
    () => ({ url: searchPath, title: "", positions: new Set() }),
    [searchPath]
  );

  const {
    getInputProps,
    getItemProps,
    getMenuProps,
    getComboboxProps,

    highlightedIndex,
    isOpen,

    reset,
    toggleMenu,
  } = useCombobox({
    items:
      resultItems.length === 0
        ? [nothingFoundItem]
        : [...resultItems, onlineSearch],
    inputValue,
    isOpen: inputValue !== "",
    defaultIsOpen: isFocused,
    defaultHighlightedIndex: 0,
    onSelectedItemChange: ({ type, selectedItem }) => {
      if (type !== useCombobox.stateChangeTypes.InputBlur && selectedItem) {
        navigate(selectedItem.url);
        onChangeInputValue("");
        reset();
        toggleMenu();
        inputRef.current?.blur();
        if (onResultPicked) {
          onResultPicked();
        }
        window.scroll({
          top: 0,
          left: 0,
          behavior: "smooth",
        });
      }
    },
  });

  useFocusOnSlash(inputRef);

  useEffect(() => {
    if (isFocused) {
      initializeSearchIndex();
      onChangeIsFocused(true);
      inputRef.current?.focus();
    }
  }, [initializeSearchIndex, isFocused, onChangeIsFocused]);

  const [resultsWithHighlighting, setResultsWithHighlighting] = useState<any>(
    []
  );

  useEffect(() => {
    const item = resultItems[highlightedIndex];
    if (item && preloadSupported()) {
      const timeout = setTimeout(() => {
        preload(`${item.url}/index.json`);
      }, PRELOAD_WAIT_MS);
      return () => {
        clearTimeout(timeout);
      };
    }
  }, [highlightedIndex, resultItems]);

  useEffect(() => {
    setResultsWithHighlighting(
      resultItems.map((item) => {
        return (
          <>
            <HighlightMatch title={item.title} q={inputValue} />
            <br />
            <BreadcrumbURI uri={item.url} positions={item.positions} />
          </>
        );
      })
    );
  }, [resultItems, inputValue]);

  const searchResults = (() => {
    if (!isOpen || !inputValue.trim()) {
      return null;
    }

    if (searchIndexError) {
      return (
        <div className="searchindex-error">Error initializing search index</div>
      );
    }

    if (!searchIndex) {
      return showIndexing ? (
        <div className="indexing-warning">
          <em>Initializing index</em>
        </div>
      ) : null;
    }
    return (
      <>
        {resultItems.length === 0 && inputValue !== "/" ? (
          <div
            {...getItemProps({
              className:
                "nothing-found result-item " +
                (highlightedIndex === 0 ? "highlight" : ""),
              item: nothingFoundItem,
              index: 0,
            })}
          >
            No document titles found.
            <br />
            <Link to={searchPath}>
              Site search for <code>{inputValue}</code>
            </Link>
          </div>
        ) : (
          [
            ...resultItems.map((item, i) => (
              <div
                {...getItemProps({
                  key: item.url,
                  className:
                    "result-item " +
                    (i === highlightedIndex ? "highlight" : ""),
                  item,
                  index: i,
                })}
              >
                {resultsWithHighlighting[i]}
              </div>
            )),
            <div
              {...getItemProps({
                className:
                  "nothing-found result-item " +
                  (highlightedIndex === resultItems.length ? "highlight" : ""),
                item: onlineSearch,
                index: resultItems.length,
              })}
            >
              Not seeing what you're searching for?
              <br />
              <Link to={searchPath}>
                Site search for <code>{inputValue}</code>
              </Link>
            </div>,
          ]
        )}
        {isFuzzySearchString(inputValue) && (
          <div className="fuzzy-engaged">Fuzzy searching by URI</div>
        )}
      </>
    );
  })();

  return (
    <form
      action={formAction}
      {...getComboboxProps({
        ref: formRef as any, // downshift's types hardcode it as a div
        className: "search-form search-widget",
        id: formId,
        role: "search",
        onSubmit: (e) => {
          // This comes into effect if the input is completely empty and the
          // user hits Enter, which triggers the native form submission.
          // When something *is* entered, the onKeyDown event is triggered
          // on the <input> and within that handler you can
          // access `event.key === 'Enter'` as a signal to submit the form.
          if (!inputValue.trim()) {
            e.preventDefault();
          }
        },
      })}
    >
      <label htmlFor={inputId} className="visually-hidden">
        Search MDN
      </label>

      <input
        {...getInputProps({
          type: "search",
          className: isOpen
            ? "has-search-results search-input-field"
            : "search-input-field",
          id: inputId,
          name: "q",
          placeholder: "   ",
          onMouseOver: initializeSearchIndex,
          onFocus: () => {
            onChangeIsFocused(true);
          },
          onBlur: () => onChangeIsFocused(false),
          onKeyDown(event) {
            if (event.key === "Escape" && inputRef.current) {
              onChangeInputValue("");
              reset();
              toggleMenu();
              inputRef.current?.blur();
            } else if (
              event.key === "Enter" &&
              inputValue.trim() &&
              highlightedIndex === -1
            ) {
              inputRef.current!.blur();
              formRef.current!.submit();
            }
          },
          onChange(event) {
            if (event.target instanceof HTMLInputElement) {
              onChangeInputValue(event.target.value);
            }
          },
          ref: (input) => {
            inputRef.current = input;
          },
          required: true,
        })}
      />

      <Button
        type="action"
        icon="search"
        buttonType="submit"
        extraClasses="search-button"
      >
        <span className="visually-hidden">Search</span>
      </Button>

      <Button
        type="action"
        icon="cancel"
        extraClasses="close-search-button"
        onClickHandler={onCloseSearch}
      >
        <span className="visually-hidden">Close search</span>
      </Button>

      <div {...getMenuProps()}>
        {searchResults && <div className="search-results">{searchResults}</div>}
      </div>
    </form>
  );
}

class SearchErrorBoundary extends React.Component {
  state = { hasError: false };

  static getDerivedStateFromError(error: Error) {
    console.error("There was an error while trying to render search", error);
    return { hasError: true };
  }
  render() {
    return this.state.hasError ? (
      <div>Error while rendering search. Check console for details.</div>
    ) : (
      this.props.children
    );
  }
}

export default function SearchNavigateWidget(props) {
  return (
    <SearchErrorBoundary>
      <InnerSearchNavigateWidget {...props} />
    </SearchErrorBoundary>
  );
}<|MERGE_RESOLUTION|>--- conflicted
+++ resolved
@@ -60,14 +60,7 @@
       return;
     }
 
-<<<<<<< HEAD
-    const flex = new FlexSearch.Index({ tokenize: "forward" });
-    data!.forEach(({ title }, i) => {
-      flex.add(i, title);
-    });
-=======
     const flex = data.map(({ title }, i) => [i, title.toLowerCase()]);
->>>>>>> 61b1181b
     const fuzzy = new FuzzySearch(data as Doc[]);
 
     setSearchIndex({ flex, fuzzy, items: data! });
