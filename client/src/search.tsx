--- conflicted
+++ resolved
@@ -267,21 +267,12 @@
       <input
         {...getInputProps({
           type: "search",
-<<<<<<< HEAD
           className: isOpen
             ? "has-search-results search-input-field"
             : "search-input-field",
           id: "main-q",
           name: "q",
-          placeholder: isFocused
-            ? searchIndex
-              ? ACTIVE_PLACEHOLDER
-              : INITIALIZING_PLACEHOLDER
-            : INACTIVE_PLACEHOLDER,
-=======
-          className: isOpen ? "has-search-results" : undefined,
           placeholder: isFocused ? ACTIVE_PLACEHOLDER : INACTIVE_PLACEHOLDER,
->>>>>>> dde924cd
           onMouseOver: initializeSearchIndex,
           onFocus: () => {
             initializeSearchIndex();
