import React, { useState } from "react";

import { Button } from "../../atoms/button";

import dayjs from "dayjs";
import relativeTime from "dayjs/plugin/relativeTime";

import { useLocale } from "../../../hooks";
import useSWR, { mutate } from "swr";

import "./index.scss";
import { NotificationData } from "../../../types/notifications";
import { Link } from "react-router-dom";
import { HEADER_NOTIFICATIONS_MENU_API_URL } from "../../../constants";
<<<<<<< HEAD
import { DropdownMenu, DropdownMenuWrapper } from "../dropdown";
=======
>>>>>>> 74dcacaa

dayjs.extend(relativeTime);

type NotificationMenuItem = {
  id: number;
  read: boolean;
  description?: string;
  label: string;
  created: Date;
  url: string;
};

export const HeaderNotificationsMenu = () => {
  const menuId = "my-notifications";

<<<<<<< HEAD
  const [isOpen, setIsOpen] = useState<boolean>(false);
=======
  const submenuRef = React.useRef(null);
  useOnClickOutside(submenuRef, closeSubMenu);

  const previousActiveElement = React.useRef<null | HTMLButtonElement>(null);
  const [visibleSubMenuId, setVisibleSubMenuId] = React.useState<string | null>(
    null
  );
>>>>>>> 74dcacaa
  let notificationCount = 0;

  const locale = useLocale();

  const { data, error } = useSWR<NotificationData>(
    HEADER_NOTIFICATIONS_MENU_API_URL,
    async (url) => {
      const response = await fetch(url);
      if (!response.ok) {
        const text = await response.text();
        throw new Error(`${response.status} on ${url}: ${text}`);
      }
      return await response.json();
    },
    {
      revalidateOnFocus: true,
    }
  );

  let notificationsMenuItems: Array<NotificationMenuItem> = [];

  if (data && !error) {
    const notifications = data.items.map((item) => {
      return {
        id: item.id,
        url: `/${locale}/plus/notifications/${item.id}/`,
        read: item.read,
        label: item.title,
        description: item.text,
        created: item.created,
      };
    });

    notificationsMenuItems.push(...notifications);

    notificationCount = notifications.reduce(
      (n, item) => (item.read === false ? ++n : n),
      0
    );
  }

  async function markNotificationsAsRead() {
    if (!data) {
      return null;
    }

    const apiPostURL = `/api/v1/plus/notifications/all/mark-as-read/`;

    const response = await fetch(apiPostURL, {
      method: "POST",
      headers: {
        "X-CSRFToken": data.csrfmiddlewaretoken,
        "Content-Type": "application/x-www-form-urlencoded",
      },
    });

    if (!response.ok) {
      throw new Error(`${response.status} on ${response.url}`);
    }
    await mutate(HEADER_NOTIFICATIONS_MENU_API_URL);
    return true;
  }

<<<<<<< HEAD
=======
  /**
   * Show and hide submenus in the main menu
   * @param {String} menuEntryId - The current top-level menu item id
   */
  function toggleSubMenu(menuEntryId) {
    // store the current activeElement
    previousActiveElement.current = document.activeElement as HTMLButtonElement;
    if (visibleSubMenuId === menuEntryId) {
      closeSubMenu();
    } else {
      setVisibleSubMenuId(menuEntryId);
    }
  }

  function closeSubMenu() {
    if (visibleSubMenuId) {
      setVisibleSubMenuId(null);
      // User has closed the menu, so mark all notifications as read
      markNotificationsAsRead();
    }
  }

>>>>>>> 74dcacaa
  function drawNotificationButtonContents() {
    return (
      <>
        <span className="notifications-label">Notifications</span>
        <span
          className={`notifications-count-container${
            notificationCount > 0 ? " has-unread" : ""
          }`}
        >
          {notificationCount}
        </span>
      </>
    );
  }

  return (
    <DropdownMenuWrapper
      className="notifications-menu"
      isOpen={isOpen}
      setIsOpen={setIsOpen}
    >
      <Link to={`/${locale}/plus/notifications/`} className="top-level-entry">
        {drawNotificationButtonContents()}
      </Link>

      <Button
        type="action"
        ariaHasPopup={"menu"}
        ariaControls={menuId}
        extraClasses="notifications-button"
        aria-label={`You currently have ${notificationCount} notifications`}
        ariaExpanded={isOpen || undefined}
        icon="bell"
        onClickHandler={() => {
          setIsOpen(!isOpen);
        }}
      >
        {drawNotificationButtonContents()}
      </Button>

<<<<<<< HEAD
      <DropdownMenu onClose={markNotificationsAsRead}>
        <ul
          className={`notifications-submenu ${menuId} show`}
          role="menu"
          aria-labelledby={`${menuId}-button`}
        >
          {notificationsMenuItems.length > 0 ? (
            <>
              <li className="notifications-submenu-header">
                <div className="notifications-submenu-item-heading">
                  Notifications
                </div>
                <a
                  href={`/${locale}/plus/notifications/`}
                  className="notifications-submenu-header-action"
                >
                  View all
                </a>
              </li>

              {notificationsMenuItems.map((notification) => {
                return (
                  <li key={`${menuId}-${notification.id}`}>
                    <a
                      href={`/${locale}/plus/notifications/`}
                      role="menuitem"
                      className={`notifications-submenu-action ${
                        !notification.read ? "unread" : ""
                      }`}
=======
      <ul
        className={`notifications-submenu ${menuId} ${
          menuId === visibleSubMenuId ? "show" : ""
        }`}
        role="menu"
        aria-labelledby={`${menuId}-button`}
      >
        {notificationsMenuItems.length > 0 ? (
          <>
            <li className="notifications-submenu-header">
              <div className="notifications-submenu-item-heading">
                Notifications ({notificationCount})
              </div>
              <a
                href={`/${locale}/plus/notifications/`}
                className="notifications-submenu-header-action"
              >
                View all
              </a>
            </li>

            {notificationsMenuItems.map((notification) => {
              return (
                <li key={`${menuId}-${notification.id}`}>
                  <a
                    href={`/${locale}/plus/notifications/`}
                    role="menuitem"
                    className={`notifications-submenu-action ${
                      !notification.read ? "unread" : ""
                    }`}
                  >
                    <div className="notifications-submenu-item-heading">
                      {notification.label}
                    </div>
                    {notification.description && (
                      <p className="notifications-submenu-item-description">
                        {notification.description}
                      </p>
                    )}

                    <time
                      className="notifications-submenu-item-created"
                      dateTime={dayjs(notification.created).toISOString()}
>>>>>>> 74dcacaa
                    >
                      <div className="notifications-submenu-item-heading">
                        {notification.label}
                      </div>
                      {notification.description && (
                        <p className="notifications-submenu-item-description">
                          {notification.description}
                        </p>
                      )}

                      <time
                        className="notifications-submenu-item-created"
                        dateTime={dayjs(notification.created).toISOString()}
                      >
                        {dayjs(notification.created).fromNow().toString()}
                      </time>
                    </a>
                  </li>
                );
              })}
            </>
          ) : (
            <div className="notifications-submenu-empty-message">
              <a href={`/${locale}/plus/notifications/`}>
                No notifications yet. Get started.
              </a>
            </div>
          )}
        </ul>
      </DropdownMenu>
    </DropdownMenuWrapper>
  );
};<|MERGE_RESOLUTION|>--- conflicted
+++ resolved
@@ -12,10 +12,7 @@
 import { NotificationData } from "../../../types/notifications";
 import { Link } from "react-router-dom";
 import { HEADER_NOTIFICATIONS_MENU_API_URL } from "../../../constants";
-<<<<<<< HEAD
 import { DropdownMenu, DropdownMenuWrapper } from "../dropdown";
-=======
->>>>>>> 74dcacaa
 
 dayjs.extend(relativeTime);
 
@@ -31,17 +28,7 @@
 export const HeaderNotificationsMenu = () => {
   const menuId = "my-notifications";
 
-<<<<<<< HEAD
   const [isOpen, setIsOpen] = useState<boolean>(false);
-=======
-  const submenuRef = React.useRef(null);
-  useOnClickOutside(submenuRef, closeSubMenu);
-
-  const previousActiveElement = React.useRef<null | HTMLButtonElement>(null);
-  const [visibleSubMenuId, setVisibleSubMenuId] = React.useState<string | null>(
-    null
-  );
->>>>>>> 74dcacaa
   let notificationCount = 0;
 
   const locale = useLocale();
@@ -105,31 +92,6 @@
     return true;
   }
 
-<<<<<<< HEAD
-=======
-  /**
-   * Show and hide submenus in the main menu
-   * @param {String} menuEntryId - The current top-level menu item id
-   */
-  function toggleSubMenu(menuEntryId) {
-    // store the current activeElement
-    previousActiveElement.current = document.activeElement as HTMLButtonElement;
-    if (visibleSubMenuId === menuEntryId) {
-      closeSubMenu();
-    } else {
-      setVisibleSubMenuId(menuEntryId);
-    }
-  }
-
-  function closeSubMenu() {
-    if (visibleSubMenuId) {
-      setVisibleSubMenuId(null);
-      // User has closed the menu, so mark all notifications as read
-      markNotificationsAsRead();
-    }
-  }
-
->>>>>>> 74dcacaa
   function drawNotificationButtonContents() {
     return (
       <>
@@ -170,7 +132,6 @@
         {drawNotificationButtonContents()}
       </Button>
 
-<<<<<<< HEAD
       <DropdownMenu onClose={markNotificationsAsRead}>
         <ul
           className={`notifications-submenu ${menuId} show`}
@@ -181,7 +142,7 @@
             <>
               <li className="notifications-submenu-header">
                 <div className="notifications-submenu-item-heading">
-                  Notifications
+                  Notifications ({notificationCount})
                 </div>
                 <a
                   href={`/${locale}/plus/notifications/`}
@@ -200,51 +161,6 @@
                       className={`notifications-submenu-action ${
                         !notification.read ? "unread" : ""
                       }`}
-=======
-      <ul
-        className={`notifications-submenu ${menuId} ${
-          menuId === visibleSubMenuId ? "show" : ""
-        }`}
-        role="menu"
-        aria-labelledby={`${menuId}-button`}
-      >
-        {notificationsMenuItems.length > 0 ? (
-          <>
-            <li className="notifications-submenu-header">
-              <div className="notifications-submenu-item-heading">
-                Notifications ({notificationCount})
-              </div>
-              <a
-                href={`/${locale}/plus/notifications/`}
-                className="notifications-submenu-header-action"
-              >
-                View all
-              </a>
-            </li>
-
-            {notificationsMenuItems.map((notification) => {
-              return (
-                <li key={`${menuId}-${notification.id}`}>
-                  <a
-                    href={`/${locale}/plus/notifications/`}
-                    role="menuitem"
-                    className={`notifications-submenu-action ${
-                      !notification.read ? "unread" : ""
-                    }`}
-                  >
-                    <div className="notifications-submenu-item-heading">
-                      {notification.label}
-                    </div>
-                    {notification.description && (
-                      <p className="notifications-submenu-item-description">
-                        {notification.description}
-                      </p>
-                    )}
-
-                    <time
-                      className="notifications-submenu-item-created"
-                      dateTime={dayjs(notification.created).toISOString()}
->>>>>>> 74dcacaa
                     >
                       <div className="notifications-submenu-item-heading">
                         {notification.label}
