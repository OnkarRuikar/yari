--- conflicted
+++ resolved
@@ -2,12 +2,7 @@
 @use "../../base/typography" as *;
 
 .submenu {
-<<<<<<< HEAD
-  background-color: var(--background-primary);
-=======
   background-color: var(--background-secondary);
-  display: none;
->>>>>>> 74dcacaa
   list-style: none;
   margin: 0;
   padding: 0;
