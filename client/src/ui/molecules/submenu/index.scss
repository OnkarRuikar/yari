@use "../../minimalist/vars/layout";
@use "../../minimalist/vars/typography" as type;

@use "../../theme/index" as theme;
@use "../../theme/themes/light-mode" as light;
@use "../../theme/themes/dark-mode" as dark;
@use "../../theme/themes/high-contrast-white";
@use "../../theme/themes/high-contrast-black";

.submenu {
  background-color: light.$mdn-light-color-background-primary;
  display: none;
  list-style: none;
  margin: 0;
  padding: 0;

  @media #{layout.$mq-small-desktop-and-up} {
    border: 1px solid light.$mdn-light-color-border-primary;
    border-radius: theme.$default-border-radius * 2;
    box-shadow: light.$mdn-light-color-shadow01;
    padding: theme.$base-spacing;
  }

  a,
  button {
    align-items: center;
    border-bottom: 1px solid light.$mdn-light-color-border-secondary;
    color: light.$mdn-light-color-text-primary;
    display: flex;
    gap: theme.$base-spacing;
    height: 100%;
    padding: theme.$base-spacing;
    width: 100%;

    @media #{layout.$mq-tablet-and-up} {
      width: unset;
    }

    @media #{layout.$mq-small-desktop-and-up} {
      border-bottom: 0;
      border-radius: theme.$default-border-radius;
      padding: theme.$base-spacing * 2;
    }

    &:hover,
    &:focus {
      background-color: light.$mdn-light-color-background-secondary;
      text-decoration: none;
    }
  }

  &.show {
    display: block;

    @media #{layout.$mq-small-desktop-and-up} {
      @include theme.submenu-base-desktop();
    }
  }

  .active-menu-item {
    background-color: light.$mdn-light-color-accent-primary;
  }

  li {
    width: 100%;

    @media #{layout.$mq-tablet-and-up} {
      width: unset;
    }
  }

  .submenu-icon {
    background-color: theme.$mdn-light-grey400;
    background-size: 10px;
    border-radius: 4px;
    height: 16px;
    margin-bottom: theme.$base-spacing;
    margin-right: theme.$base-spacing * 2;
    padding: theme.$base-spacing * 2;
    position: relative;
    width: 16px;

    &::before {
      background-color: theme.$mdn-neutral900;
      content: "";
      display: block;
      height: 16px;
      /* half the width */
      left: 8px;
      mask-image: url("~@mdn/dinocons/general/asterisk.svg");
      position: absolute;
      /* half the height */
      top: 8px;
      width: 16px;
    }
  }

  .submenu-item-heading {
    font-weight: normal;
    margin-bottom: theme.$base-spacing;

    @media #{layout.$mq-small-desktop-and-up} {
      font-weight: bold;
      margin-bottom: 0;
    }
  }

  .submenu-item-description {
    display: none;

    @media #{layout.$mq-small-desktop-and-up} {
      display: block;
      font-weight: normal;
      margin-bottom: 0;
    }
  }

  .submenu-item-subtext {
    font-size: type.$tiny-text;
  }
<<<<<<< HEAD

  .submenu-empty-message {
    padding: theme.$base-spacing;
=======
}

/* DARK MODE */
.dark {
  .submenu {
    background-color: dark.$mdn-dark-color-background-primary;

    @media #{layout.$mq-small-desktop-and-up} {
      border: 1px solid dark.$mdn-dark-color-border-primary;
      box-shadow: dark.$mdn-dark-color-shadow01;
    }

    a,
    button {
      border-color: dark.$mdn-dark-color-border-secondary;
      color: dark.$mdn-dark-color-text-primary;

      &:hover,
      &:focus {
        background-color: dark.$mdn-dark-color-background-secondary;
      }
    }

    .active-menu-item {
      background-color: dark.$mdn-dark-color-accent-primary;
    }

    .submenu-icon {
      background-color: theme.$mdn-light-grey400;

      &::before {
        background-color: theme.$mdn-neutral900;
      }
    }

    .submenu-item-heading {
      color: dark.$mdn-dark-color-text-primary;
    }
  }
}

/* HIGH CONTRAST WHITE MODE */
.high-contrast-white {
  .submenu {
    background-color: high-contrast-white.$mdn-high-contrast-white-color-background-primary;

    @media #{layout.$mq-small-desktop-and-up} {
      border: 1px solid
        high-contrast-white.$mdn-high-contrast-white-color-border-primary;
      box-shadow: high-contrast-white.$mdn-high-contrast-white-color-shadow01;
    }

    a,
    button {
      border-color: high-contrast-white.$mdn-high-contrast-white-color-border-secondary;
      color: high-contrast-white.$mdn-high-contrast-white-color-text-primary;

      &:hover,
      &:focus {
        background-color: high-contrast-white.$mdn-high-contrast-white-color-background-secondary;
      }
    }

    .active-menu-item {
      background-color: high-contrast-white.$mdn-high-contrast-white-color-accent-primary;
    }

    .submenu-icon {
      background-color: theme.$mdn-light-grey400;

      &::before {
        background-color: theme.$mdn-neutral900;
      }
    }

    .submenu-item-heading {
      color: high-contrast-white.$mdn-high-contrast-white-color-text-primary;
    }
  }
}

/* HIGH CONTRAST BLACK MODE */
.high-contrast-black {
  .submenu {
    background-color: high-contrast-black.$mdn-high-contrast-black-color-background-primary;

    @media #{layout.$mq-small-desktop-and-up} {
      border: 1px solid
        high-contrast-black.$mdn-high-contrast-black-color-border-primary;
      box-shadow: high-contrast-black.$mdn-high-contrast-black-color-shadow01;
    }

    a,
    button {
      border-color: high-contrast-black.$mdn-high-contrast-black-color-border-secondary;
      color: high-contrast-black.$mdn-high-contrast-black-color-text-primary;

      &:hover,
      &:focus {
        background-color: high-contrast-black.$mdn-high-contrast-black-color-background-secondary;
      }
    }

    .active-menu-item {
      background-color: high-contrast-black.$mdn-high-contrast-black-color-accent-primary;
    }

    .submenu-icon {
      background-color: theme.$mdn-light-grey400;

      &::before {
        background-color: theme.$mdn-neutral900;
      }
    }

    .submenu-item-heading {
      color: high-contrast-black.$mdn-high-contrast-black-color-text-primary;
    }
>>>>>>> aa6a2410
  }
}<|MERGE_RESOLUTION|>--- conflicted
+++ resolved
@@ -118,11 +118,10 @@
   .submenu-item-subtext {
     font-size: type.$tiny-text;
   }
-<<<<<<< HEAD
 
   .submenu-empty-message {
     padding: theme.$base-spacing;
-=======
+  }
 }
 
 /* DARK MODE */
@@ -241,6 +240,5 @@
     .submenu-item-heading {
       color: high-contrast-black.$mdn-high-contrast-black-color-text-primary;
     }
->>>>>>> aa6a2410
   }
 }