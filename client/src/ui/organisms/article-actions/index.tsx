--- conflicted
+++ resolved
@@ -8,12 +8,8 @@
 import { Doc } from "../../../document/types";
 
 import "./index.scss";
-<<<<<<< HEAD
-import { BookmarkContainer } from "../../molecules/bookmark";
-=======
-import { MDN_APP } from "../../../constants";
+
 import { BookmarkContainer } from "../../molecules/collection";
->>>>>>> ae20f843
 
 export const ArticleActions = ({
   doc,
@@ -66,19 +62,10 @@
                   <BookmarkContainer doc={doc} />
                 </li>
               )}
-<<<<<<< HEAD
-              {isAuthenticated && (
-                <li className="article-actions-entry">
-                  <ThemeSwitcher />
-                </li>
-              )}
-              {translations && !!translations.length && (
-=======
               <li className="article-actions-entry">
                 <ThemeSwitcher />
               </li>
-              {!MDN_APP && translations && !!translations.length && (
->>>>>>> ae20f843
+              {translations && !!translations.length && (
                 <li className="article-actions-entry">
                   <LanguageMenu
                     onClose={toggleArticleActionsMenu}
