--- conflicted
+++ resolved
@@ -33,17 +33,11 @@
 
 export default function BookmarkMenu({
   doc,
-<<<<<<< HEAD
-  scopedMutator,
-}: {
-  doc: Doc;
-=======
   item,
   scopedMutator,
 }: {
   doc: Doc | DocMetadata;
   item?: Item;
->>>>>>> 960d4cce
   scopedMutator?: KeyedMutator<Item[][]>;
 }) {
   const { data: collections } = useCollections();
