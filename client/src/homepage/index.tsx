--- conflicted
+++ resolved
@@ -1,40 +1,12 @@
-import "./index.scss";
 import { HomepageHero } from "./homepage-hero";
 import RecentContributions from "./recent-contributions";
 import { ContributorSpotlight } from "./contributor-spotlight";
 import { useLocale } from "../hooks";
 
-<<<<<<< HEAD
-import { FeedEntry } from "./types";
+import "./index.scss";
 
-interface HomepageData {
-  feedEntries: FeedEntry[];
-}
-
-export function Homepage(props /* TODO: define a TS interface for this */) {
-  const { data, error } = useSWR<HomepageData>(
-    "./index.json",
-    async (url) => {
-      const response = await fetch(url);
-      if (!response.ok) {
-        const text = await response.text();
-        throw new Error(`${response.status} on ${url}: ${text}`);
-      }
-      return await response.json();
-    },
-    {
-      // see https://github.com/vercel/swr/pull/1370
-      fallbackData: props.feedEntries
-        ? { feedEntries: props.feedEntries }
-        : undefined,
-      revalidateOnFocus: CRUD_MODE,
-    }
-  );
-
-=======
 export function Homepage(props) {
   const locale = useLocale();
->>>>>>> 61b1181b
   return (
     <main id="content" role="main">
       <div className="homepage mdn-ui-body-m">
