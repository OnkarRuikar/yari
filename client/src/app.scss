@use "./ui/base/typography";
@use "./ui/base/reset";
@use "./ui/base/themes";
@use "./ui/base/prism";

/*
  Global :root variables, for those independent of themes
*/
:root {
  /* Typography */
  --font-fallback: BlinkMacSystemFont, "Segoe UI", "Roboto", "Oxygen", "Ubuntu",
    "Cantarell", "Fira Sans", "Droid Sans", "Helvetica Neue", sans-sans;

  --font-body: Inter, var(--font-fallback);
  --font-heading: Montserrat, var(--font-fallback);
  --font-code: Consolas, "Courier New", monospace;
  --font-size: 16px;
  --font-line-height: 1.2;

  --type-heading-l: 600 1rem/1.1875 var(--font-heading); /* 16px/19px */
  --type-body-l: 400 1rem/1.1875 var(--font-body); /* 16px/19px */
  --type-body-m: 400 0.8125rem/1.23 var(--font-body); /* 13px/16px */
  --type-body-s: 500 0.6875rem/1.273 var(--font-body); /* 11px/14px */
  --type-emphasis-l: 600 1rem/1.1875 var(--font-body); /* 16px/19px */
  --type-emphasis-m: 600 0.8125rem/1.23 var(--font-body); /* 13px/16px */
  --type-label-s: 600 0.625rem/1.2 var(--font-heading); /* 10px/12px */
<<<<<<< HEAD
  --type-code-regular: 400 0.875rem/1.5 var(--font-code); /* 14px/21px */
=======
  --type-code-regular: 400 0.875rem/1.7 var(--font-code); /* 14px/23.8px */

  /* Globals */
  --max-width: 1440px;
  --elem-radius: 0.25rem;
>>>>>>> e406927d
}

main {
  min-height: 80vh;
}

.visually-hidden {
  display: none;
}

pre {
  white-space: pre-wrap;
  white-space: -moz-pre-wrap;
  white-space: -pre-wrap;
  white-space: -o-pre-wrap;
  word-wrap: break-word;
}<|MERGE_RESOLUTION|>--- conflicted
+++ resolved
@@ -24,15 +24,11 @@
   --type-emphasis-l: 600 1rem/1.1875 var(--font-body); /* 16px/19px */
   --type-emphasis-m: 600 0.8125rem/1.23 var(--font-body); /* 13px/16px */
   --type-label-s: 600 0.625rem/1.2 var(--font-heading); /* 10px/12px */
-<<<<<<< HEAD
   --type-code-regular: 400 0.875rem/1.5 var(--font-code); /* 14px/21px */
-=======
-  --type-code-regular: 400 0.875rem/1.7 var(--font-code); /* 14px/23.8px */
 
   /* Globals */
   --max-width: 1440px;
   --elem-radius: 0.25rem;
->>>>>>> e406927d
 }
 
 main {
