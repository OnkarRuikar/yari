--- conflicted
+++ resolved
@@ -55,19 +55,20 @@
         }
       />
       <Route
-<<<<<<< HEAD
+        path="feature-highlight"
+        element={
+          <React.Suspense fallback={loading}>
+            <FeatureHighlight />
+          </React.Suspense>
+        }
+      />
+      <Route
         path="watched"
         element={
           <React.Suspense fallback={loading}>
             <div className="watched girdle">
               <WatchedPages />
             </div>
-=======
-        path="feature-highlight"
-        element={
-          <React.Suspense fallback={loading}>
-            <FeatureHighlight />
->>>>>>> 991b1ce9
           </React.Suspense>
         }
       />
