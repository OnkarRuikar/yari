import useSWR from "swr";
import { useEffect, useState } from "react";
import { Loading } from "../../ui/atoms/loading";
import { useUserData } from "../../user-context";
import { DataError, NotSignedIn, NotSubscriber } from ".";
<<<<<<< HEAD
import { createSearchParams, useSearchParams } from "react-router-dom";
=======
import { Button } from "../../ui/atoms/button";
import {
  createSearchParams,
  useLocation,
  useSearchParams,
} from "react-router-dom";
>>>>>>> eca36395
import { DISABLE_AUTH } from "../../constants";
import { AuthDisabled } from "../../ui/atoms/auth-disabled";
import { useCSRFMiddlewareToken } from "../../hooks";

export default function List({
  apiUrl,
  component,
  makeKey,
  pageTitle,
}: {
  apiUrl: string;
  component: any;
  makeKey: CallableFunction;
  pageTitle: string;
}) {
  const [currentPage, setCurrentPage] = useState<number>(1);
  const [searchParams] = useSearchParams();
  const userData = useUserData();
  const csrfToken = useCSRFMiddlewareToken();

  useEffect(() => {
    setCurrentPage(1);
  }, [apiUrl]);

  if (DISABLE_AUTH) {
    return <AuthDisabled />;
  }

  if (!userData) {
    return <Loading message="Waiting for authentication" />;
  } else if (!userData.isAuthenticated) {
    return <NotSignedIn />;
  } else if (!userData.isSubscriber) {
    return <NotSubscriber />;
  }

  function getPageUrl(page: number) {
    let sp: URLSearchParams | string = createSearchParams(searchParams);
    const joiner = apiUrl.includes("?") ? "&" : "?";
    if (page === 1) {
      sp.delete("page");
    } else {
      sp.set("page", `${page}`);
    }
    if (sp.toString()) {
      sp = `${sp.toString()}`;
    }
    return `${apiUrl}${joiner}${sp}`;
  }

  const pages: JSX.Element[] = [];
  for (let i = 0; i < currentPage; i++) {
    pages.push(
      <Page
        fetchUrl={getPageUrl(i + 1)}
        key={i}
        makeKey={makeKey}
        csrfToken={csrfToken}
        ItemComponent={component}
        getNextPageHandler={() => setCurrentPage((page) => page + 1)}
        isLastLoadedPage={currentPage === i + 1}
        pageTitle={pageTitle}
      />
    );
  }

  return <>{pages}</>;
}

function Page({
  fetchUrl,
  makeKey,
  csrfToken,
  ItemComponent,
  getNextPageHandler,
  isLastLoadedPage,
  pageTitle,
}) {
  const { data, error, mutate } = useSWR(
    fetchUrl,
    async (url) => {
      const response = await fetch(url);
      if (!response.ok) {
        const text = await response.text();
        throw new Error(`${response.status} on ${url}: ${text}`);
      }
      return await response.json();
    },
    {
      revalidateOnFocus: true,
    }
  );

  useEffect(() => {
    if (data && data.metadata.total > 0) {
      let newTitle = `${pageTitle} (${data.metadata.total})`;
      if (data.metadata.page > 1) {
        newTitle += ` Page ${data.metadata.page}`;
      }
      document.title = newTitle;
    }
  }, [data, pageTitle]);

  if (error) {
    return <DataError error={error} />;
  } else if (!data || !data.items) {
    return <Loading message="Waiting for data" />;
  }

  const maxPage = Math.ceil(data.metadata.total / data.metadata.per_page);
  const nextPage =
    data.metadata.page + 1 <= maxPage ? data.metadata.page + 1 : 0;

  return (
    <>
      {data.items.map((item) => (
        <ItemComponent
          key={makeKey(item)}
          item={item}
          changedCallback={mutate}
          csrfToken={csrfToken || ""}
        />
      ))}
<<<<<<< HEAD
      {nextPage && isLastLoadedPage ? (
        <button onClick={getNextPageHandler}>Load more</button>
      ) : null}
=======
      {(nextPage !== 0 || previousPage !== 0) && (
        <div className="pagination">
          <Button
            href={
              previousPage !== 0 ? getPaginationURL(previousPage) : undefined
            }
            type="action"
            icon="previous"
            isDisabled={previousPage === 0 ? true : false}
          />

          {
            <span className="pagination-label">
              Page {data.metadata.page} of {maxPage}
            </span>
          }

          <Button
            href={nextPage !== 0 ? getPaginationURL(nextPage) : undefined}
            type="action"
            icon="next"
            isDisabled={nextPage === 0 ? true : false}
          />
        </div>
      )}
>>>>>>> eca36395
    </>
  );
}<|MERGE_RESOLUTION|>--- conflicted
+++ resolved
@@ -3,16 +3,8 @@
 import { Loading } from "../../ui/atoms/loading";
 import { useUserData } from "../../user-context";
 import { DataError, NotSignedIn, NotSubscriber } from ".";
-<<<<<<< HEAD
+import { Button } from "../../ui/atoms/button";
 import { createSearchParams, useSearchParams } from "react-router-dom";
-=======
-import { Button } from "../../ui/atoms/button";
-import {
-  createSearchParams,
-  useLocation,
-  useSearchParams,
-} from "react-router-dom";
->>>>>>> eca36395
 import { DISABLE_AUTH } from "../../constants";
 import { AuthDisabled } from "../../ui/atoms/auth-disabled";
 import { useCSRFMiddlewareToken } from "../../hooks";
@@ -136,37 +128,11 @@
           csrfToken={csrfToken || ""}
         />
       ))}
-<<<<<<< HEAD
       {nextPage && isLastLoadedPage ? (
-        <button onClick={getNextPageHandler}>Load more</button>
+        <Button type="primary" onClickHandler={getNextPageHandler}>
+          Show more
+        </Button>
       ) : null}
-=======
-      {(nextPage !== 0 || previousPage !== 0) && (
-        <div className="pagination">
-          <Button
-            href={
-              previousPage !== 0 ? getPaginationURL(previousPage) : undefined
-            }
-            type="action"
-            icon="previous"
-            isDisabled={previousPage === 0 ? true : false}
-          />
-
-          {
-            <span className="pagination-label">
-              Page {data.metadata.page} of {maxPage}
-            </span>
-          }
-
-          <Button
-            href={nextPage !== 0 ? getPaginationURL(nextPage) : undefined}
-            type="action"
-            icon="next"
-            isDisabled={nextPage === 0 ? true : false}
-          />
-        </div>
-      )}
->>>>>>> eca36395
     </>
   );
 }