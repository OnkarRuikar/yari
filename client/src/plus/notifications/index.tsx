import { useContext, useEffect } from "react";
import { useLocation } from "react-router-dom";
import { useLocale } from "../../hooks";
import Container from "../../ui/atoms/container";
import Tabs from "../../ui/molecules/tabs";
import List from "../common/list";
import {
  searchFiltersContext,
  SearchFiltersProvider,
} from "../contexts/search-filters";
import SearchFilter from "../search-filter";
import "./index.scss";
import NotificationCard from "./notification-card";
import WatchCard from "./watch-card";
import { mutate } from "swr";
import { HEADER_NOTIFICATIONS_MENU_API_URL } from "../../constants";

function getCookie(name) {
  const value = `; ${document.cookie}`;
  const parts = value.split(`; ${name}=`);
  if (parts.length === 2) return parts.pop()?.split(";").shift();
}

function NotificationsLayout() {
  const locale = useLocale();
  const location = useLocation();

  const starredUrl = `/${locale}/plus/notifications/starred`;
  const watchingUrl = `/${locale}/plus/notifications/watching`;

<<<<<<< HEAD
  const { selectedTerms, selectedFilter, selectedSort } =
    useContext(searchFiltersContext);

=======
  let pageTitle = "My Notifications";
>>>>>>> 776fcd5a
  let apiUrl = `/api/v1/plus/notifications/?${selectedTerms}&${selectedFilter}&${selectedSort}`;
  if (location.pathname === starredUrl) {
    apiUrl += "&filterStarred=true";
    pageTitle = "My Starred Pages";
  }
  useEffect(() => {
    const clearNotificationsUrl =
      "/api/v1/plus/notifications/all/mark-as-read/";
    const formData = new FormData();
    formData.append("csrfmiddlewaretoken", getCookie("csrftoken") || "");

    // if the user clicks a hard link, we set notifications as read using a sendBeacon request
    const markNotificationsAsRead = () => {
      if (document.visibilityState === "hidden") {
        navigator.sendBeacon(clearNotificationsUrl, formData);
      }
    };
    document.addEventListener("visibilitychange", markNotificationsAsRead);

    return () => {
      // if the user clicks a react-router Link, we remove the sendBeacon handler
      // and send a fetch request to mark notifications as read
      document.removeEventListener("visibilitychange", markNotificationsAsRead);
      fetch(clearNotificationsUrl, {
        body: formData,
        method: "POST",
      }).then(async () => {
        await mutate(apiUrl);
        await mutate(HEADER_NOTIFICATIONS_MENU_API_URL);
      });
    };
  }, [apiUrl]);

  let watchingApiUrl = `/api/v1/plus/watched/?${selectedTerms}`;

  const watching = location.pathname === watchingUrl;

  const tabs = [
    {
      label: "All Notifications",
      path: `/${locale}/plus/notifications`,
    },
    {
      label: "Starred",
      path: starredUrl,
    },
    {
      label: "Watching",
      path: watchingUrl,
    },
  ];

  const filters = [
    {
      label: "Content Updates",
      param: "filterType=content",
    },
    {
      label: "Browser Compatibility",
      param: "filterType=compat",
    },
  ];

  const sorts = [
    {
      label: "Date",
      param: "sort=date",
    },
    {
      label: "Title",
      param: "sort=title",
    },
  ];

  return (
    <>
      <header className="plus-header">
        <Container>
          <h1>My Notifications</h1>
        </Container>
        <Tabs tabs={tabs} />
      </header>

      <Container>
        {watching ? (
          <>
            <SearchFilter />
            <List
              component={WatchCard}
              apiUrl={watchingApiUrl}
              makeKey={(item) => item.url}
              pageTitle="My Watched Pages"
            />
          </>
        ) : (
          <>
            <SearchFilter filters={filters} sorts={sorts} />
            <List
              component={NotificationCard}
              apiUrl={apiUrl}
              makeKey={(item) => item.id}
              pageTitle={pageTitle}
            />
          </>
        )}
      </Container>
    </>
  );
}

export default function Notifications() {
  return (
    <SearchFiltersProvider>
      <NotificationsLayout />
    </SearchFiltersProvider>
  );
}<|MERGE_RESOLUTION|>--- conflicted
+++ resolved
@@ -28,13 +28,10 @@
   const starredUrl = `/${locale}/plus/notifications/starred`;
   const watchingUrl = `/${locale}/plus/notifications/watching`;
 
-<<<<<<< HEAD
   const { selectedTerms, selectedFilter, selectedSort } =
     useContext(searchFiltersContext);
 
-=======
   let pageTitle = "My Notifications";
->>>>>>> 776fcd5a
   let apiUrl = `/api/v1/plus/notifications/?${selectedTerms}&${selectedFilter}&${selectedSort}`;
   if (location.pathname === starredUrl) {
     apiUrl += "&filterStarred=true";
