[tool.poetry]
name = "deployer"
version = "0.1.0"
license = "MPL-2.0"
description = "Upload the files that Yari built"
authors = ["MDN Devs <mdn-dev@mozilla.com>"]
repository = "https://github.com/mdn/yari"
readme = "README.md"

[tool.poetry.dependencies]
python = "^3.7"
click = "^8.0.3"
<<<<<<< HEAD
boto3 = "^1.20.26"
=======
boto3 = "^1.20.24"
>>>>>>> 0e3ceabf
python-decouple = "^3.5"
requests = {extras = ["security"], version = "^2.26.0"}
elasticsearch-dsl = "^7.4.0"
selectolax = "^0.3.6"
PyGithub = "^1.55"
unidiff = "^0.7.0"

[tool.poetry.dev-dependencies]
<<<<<<< HEAD
black = "^21.12b0"
flake8 = "^4.0.1"
=======
black = "^21.9b0"
flake8 = "^4.0.0"
>>>>>>> 0e3ceabf
pytest = "^6.2.5"

[tool.poetry.scripts]
deployer = "deployer.main:cli"
[build-system]
requires = ["poetry>=0.12"]
build-backend = "poetry.masonry.api"<|MERGE_RESOLUTION|>--- conflicted
+++ resolved
@@ -10,11 +10,7 @@
 [tool.poetry.dependencies]
 python = "^3.7"
 click = "^8.0.3"
-<<<<<<< HEAD
 boto3 = "^1.20.26"
-=======
-boto3 = "^1.20.24"
->>>>>>> 0e3ceabf
 python-decouple = "^3.5"
 requests = {extras = ["security"], version = "^2.26.0"}
 elasticsearch-dsl = "^7.4.0"
@@ -23,13 +19,8 @@
 unidiff = "^0.7.0"
 
 [tool.poetry.dev-dependencies]
-<<<<<<< HEAD
 black = "^21.12b0"
 flake8 = "^4.0.1"
-=======
-black = "^21.9b0"
-flake8 = "^4.0.0"
->>>>>>> 0e3ceabf
 pytest = "^6.2.5"
 
 [tool.poetry.scripts]
