const { test, expect } = require("@playwright/test");

function testURL(pathname = "/") {
<<<<<<< HEAD
  return `http://localhost:5042${pathname}`;
=======
  const PORT = parseInt(process.env.SERVER_PORT || "5000");
  return `http://localhost:${PORT}${pathname}`;
>>>>>>> 9c2836f4
}

test.describe("Visiting pages related and requiring authentication", () => {
  test.beforeEach(async ({ context }) => {
    // Necessary hack to make sure any existing 'sessionid' cookies don't
    // interfere on the re-used `page` across tests.
    await context.clearCookies();
  });

  test("'Already a subscriber?' should link to fxa authentication flow and sign in", async ({
    page,
  }) => {
    await page.goto(testURL("/en-US/docs/Web/Foo"));

    const signinHref = await page.getAttribute(
      "text='Already a subscriber?'",
      "href"
    );

    expect(signinHref).toContain(
      `/users/fxa/login/authenticate/?${new URLSearchParams({
        next: "/en-US/docs/Web/Foo",
      }).toString()}`
    );

    await page.click("text='Already a subscriber?'");
    await page.waitForLoadState("networkidle");

    expect(page.url()).toMatch(testURL("/en-US/docs/Web/Foo"));
    await expect(page.locator(".user-menu")).toBeVisible();

    await page.click("#my-mdn-plus-button");
    await page.click(".signout-form button[type='submit']");
    await page.waitForLoadState("networkidle");

    expect(page.url()).toMatch(testURL("/en-US/"));
  });

  test("Signing out", async ({ page }) => {
    await page.goto(testURL("/en-US/docs/Web/Foo"));

    // Sign in
    await page.click("text='Already a subscriber?'");
    await page.waitForLoadState("networkidle");

    expect(page.url()).toMatch(testURL("/en-US/docs/Web/Foo"));
    await expect(page.locator(".user-menu")).toBeVisible();

    // open up user menu
    await page.click("#my-mdn-plus-button");
    // Sign out
    await page.click(".signout-form button[type='submit']");
    await page.waitForLoadState("networkidle");

    expect(page.url()).toMatch(testURL("/en-US/"));
  });
});<|MERGE_RESOLUTION|>--- conflicted
+++ resolved
@@ -1,12 +1,8 @@
 const { test, expect } = require("@playwright/test");
 
 function testURL(pathname = "/") {
-<<<<<<< HEAD
-  return `http://localhost:5042${pathname}`;
-=======
-  const PORT = parseInt(process.env.SERVER_PORT || "5000");
+  const PORT = parseInt(process.env.SERVER_PORT || "5042");
   return `http://localhost:${PORT}${pathname}`;
->>>>>>> 9c2836f4
 }
 
 test.describe("Visiting pages related and requiring authentication", () => {
