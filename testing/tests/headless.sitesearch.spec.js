--- conflicted
+++ resolved
@@ -65,15 +65,7 @@
   });
 
   test("search and go to page 2", async ({ page }) => {
-<<<<<<< HEAD
     await page.goto(testURL("/en-US/search"));
-=======
-    await page.goto(testURL("/en-US/search/"));
-
-    // this will show the search input
-    await page.click(SEARCH_TOGGLE_SELECTOR);
-
->>>>>>> 61b1181b
     // See server/static.js for how fixtures are hardcoded
     await page.fill(SEARCH_SELECTOR, "SERIAL(20)");
     await page.waitForSelector("#top-nav-search-form"); // autocomplete search form
