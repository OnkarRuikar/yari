--- conflicted
+++ resolved
@@ -69,18 +69,7 @@
   process.env.BUILD_ALWAYS_ALLOW_ROBOTS || "false"
 );
 
-<<<<<<< HEAD
-const HOMEPAGE_FEED_URL =
-  process.env.BUILD_HOMEPAGE_FEED_URL || "https://hacks.mozilla.org/feed/";
-
-const HOMEPAGE_FEED_DISPLAY_MAX = JSON.parse(
-  process.env.BUILD_HOMEPAGE_FEED_DISPLAY_MAX || "5"
-);
-
 export {
-=======
-module.exports = {
->>>>>>> 61b1181b
   BUILD_OUT_ROOT,
   DEFAULT_FLAW_LEVELS,
   FILES,
