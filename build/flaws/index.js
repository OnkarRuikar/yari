<<<<<<< HEAD
import fs from "fs";
import path from "path";

import chalk from "chalk";
import got from "got";
import { fileTypeFromBuffer } from "file-type";
import imagemin from "imagemin";
import imageminPngquant from "imagemin-pngquant";
import imageminMozjpeg from "imagemin-mozjpeg";
import imageminGifsicle from "imagemin-gifsicle";
import imageminSvgo from "imagemin-svgo";
import sanitizeFilename from "sanitize-filename";

import { Document } from "../../content/index.js";
import { FLAW_LEVELS, VALID_FLAW_CHECKS } from "../constants.js";
import { DEFAULT_LOCALE } from "../../libs/constants/index.js";
import { replaceMatchesInText } from "../matches-in-text.js";
import { humanFileSize } from "../utils.js";
import { VALID_MIME_TYPES } from "../../filecheck/constants.js";
import { getBadBCDQueriesFlaws } from "./bad-bcd-queries.js";
import { getBrokenLinksFlaws } from "./broken-links.js";
import { getHeadingLinksFlaws } from "./heading-links.js";
import { getPreTagFlaws } from "./pre-tags.js";
import { injectSectionFlaws } from "./sections.js";
import { getAndMarkupUnsafeHTMLFlaws } from "./unsafe-html.js";
import { injectTranslationDifferences } from "./translation-differences.js";
=======
const path = require("path");

const chalk = require("chalk");

const { Document } = require("../../content");
const { FLAW_LEVELS, VALID_FLAW_CHECKS } = require("../constants");
const { DEFAULT_LOCALE } = require("../../libs/constants");
const { replaceMatchesInText } = require("../matches-in-text");
const { forceExternalURL, downloadAndResizeImage } = require("../utils");
const { getBadBCDQueriesFlaws } = require("./bad-bcd-queries");
const { getBrokenLinksFlaws } = require("./broken-links");
const { getHeadingLinksFlaws } = require("./heading-links");
const { getPreTagFlaws } = require("./pre-tags");
const { injectSectionFlaws } = require("./sections");
const { getUnsafeHTMLFlaws } = require("./unsafe-html");
const { injectTranslationDifferences } = require("./translation-differences");
>>>>>>> 61b1181b

export function injectFlaws(doc, $, options, document) {
  const flawChecks = [
    ["unsafe_html", getAndMarkupUnsafeHTMLFlaws, false],
    ["broken_links", getBrokenLinksFlaws, true],
    ["bad_bcd_queries", getBadBCDQueriesFlaws, false],
    ["bad_pre_tags", getPreTagFlaws, false],
    ["heading_links", getHeadingLinksFlaws, false],
  ];
  if (doc.locale !== DEFAULT_LOCALE && doc.isActive) {
    flawChecks.push([
      "translation_differences",
      injectTranslationDifferences,
      false,
    ]);
  }

  // Note that some flaw checking functions need to always run. Even if we're not
  // recording the flaws, the checks that it does are important for regular
  // building.

  for (const [flawName, func, alwaysRun] of flawChecks) {
    // Sanity check the list of flaw names that they're all recognized.
    // Basically a cheap enum check.
    if (!VALID_FLAW_CHECKS.has(flawName)) {
      throw new Error(`'${flawName}' is not a valid flaw check name`);
    }

    const level = options.flawLevels.get(flawName);
    if (!alwaysRun && level === FLAW_LEVELS.IGNORE) {
      continue;
    }

    // The flaw injection function will mutate the `doc.flaws` object.
    const flaws = func(doc, $, document, level);
    if (flaws.length > 0) {
      doc.flaws[flawName] = flaws;
    }

    if (level === FLAW_LEVELS.ERROR && flaws.length > 0) {
      // To make the stdout output a bit more user-friendly, print one warning
      // for each explanation
      flaws.forEach((flaw, i) => {
        console.warn(
          i + 1,
          chalk.yellow(`${chalk.bold(flawName)} flaw: ${flaw.explanation}`)
        );
      });
      throw new Error(`${doc.flaws[flawName].length} ${flawName} flaws`);
    }
  }
}

export async function fixFixableFlaws(doc, options, document) {
  if (!options.fixFlaws) return;

  const { rawBody, isMarkdown } = document;
  if (isMarkdown) {
    throw new Error("Fixing flaws in Markdown is not implemented yet");
  }
  // String copy so we can mutate it
  let newRawBody = rawBody;

  const phrasing = options.fixFlawsDryRun ? "Would fix" : "Fixed";

  const loud = options.fixFlawsDryRun || options.fixFlawsVerbose;

  // Any 'macros' of type "MacroRedirectedLinkError" or "MacroDeprecatedError"...
  for (const flaw of doc.flaws.macros || []) {
    if (flaw.fixable) {
      // Sanity check that our understanding of flaws, filepaths, and sources
      // work as expected.
      if (!newRawBody.includes(flaw.macroSource)) {
        throw new Error(
          `rawBody doesn't contain macroSource (${flaw.macroSource})`
        );
      }
      const newMacroSource = flaw.suggestion;
      // Remember, in JavaScript only the first occurrence will be replaced.
      newRawBody = newRawBody.replace(flaw.macroSource, newMacroSource);
      if (loud) {
        console.log(
          chalk.grey(
            `${phrasing} (${flaw.id}) macro ${chalk.white.bold(
              flaw.macroSource
            )} to ${chalk.white.bold(newMacroSource)}`
          )
        );
      }
    }
  }

  // Any 'broken_links' with a suggestion...
  for (const flaw of doc.flaws.broken_links || []) {
    if (!flaw.suggestion) {
      continue;
    }
    // XXX MARKDOWN
    // The reason we're not using the parse HTML, as a cheerio object `$`
    // is because the raw HTML we're dealing with isn't actually proper
    // HTML. It's only proper HTML when the kumascript macros have been
    // expanded.
    newRawBody = replaceMatchesInText(flaw.href, newRawBody, flaw.suggestion, {
      inAttribute: "href",
    });
    if (loud) {
      console.log(
        chalk.grey(
          `${phrasing} (${flaw.id}) broken_link ${chalk.white.bold(
            flaw.href
          )} to ${chalk.white.bold(flaw.suggestion)}`
        )
      );
    }
  }

  // Any 'bad_pre_tags' with a suggestion...
  for (const flaw of doc.flaws.bad_pre_tags || []) {
    if (!flaw.suggestion || !flaw.fixable) {
      continue;
    }

    if (!newRawBody.includes(flaw.html)) {
      throw new Error(`rawBody doesn't contain flaw HTML (${flaw.html})`);
    }
    // It's not feasible to pin point exactly which `<pre>` tag this
    // refers to, so do the same query we use when we find the
    // flaw, but this time actually make the mutation.
    newRawBody = newRawBody.replace(flaw.html, flaw.suggestion);
    if (loud) {
      console.log(chalk.grey(`${phrasing} (${flaw.id}) bad_pre_tags`));
    }
  }

  // Any 'images' flaws with a suggestion or external image...
  for (const flaw of doc.flaws.images || []) {
    if (!(flaw.suggestion || flaw.externalImage)) {
      continue;
    }
    // The reason we're not using the parse HTML, as a cheerio object `$`
    // is because the raw HTML we're dealing with isn't actually proper
    // HTML. It's only proper HTML when the kumascript macros have been
    // expanded.
    let newSrc;
    if (flaw.suggestion) {
      newSrc = flaw.suggestion;
    } else {
      // Sanity check that it's an external image
      const url = new URL(forceExternalURL(flaw.src));
      if (url.protocol !== "https:") {
        throw new Error(`Insecure image URL ${flaw.src}`);
      }
      try {
<<<<<<< HEAD
        const imageResponse = await got(forceExternalURL(flaw.src), {
          timeout: {
            response: 10000,
          },
          retry: {
            limit: 3,
          },
        });
        const imageBuffer = imageResponse.rawBody;
        let fileType = await fileTypeFromBuffer(imageBuffer);
        if (
          !fileType &&
          flaw.src.toLowerCase().endsWith(".svg") &&
          imageResponse.headers["content-type"]
            .toLowerCase()
            .startsWith("image/svg+xml")
        ) {
          // If the SVG doesn't have the `<?xml version="1.0" encoding="UTF-8"?>`
          // and/or the `<!DOCTYPE svg PUBLIC ...` in the first couple of bytes
          // the fileTypeFromBuffer will fail.
          // But if the image URL and the response Content-Type are sane, we
          // can safely assumes it's an SVG file.
          fileType = {
            ext: "xml",
            mime: "application/xml",
          };
        }
        if (!fileType) {
          throw new Error(
            `No file type could be extracted from ${flaw.src} at all. Probably not going to be a valid image file.`
          );
        }
        const isSVG =
          fileType.mime === "application/xml" &&
          flaw.src.toLowerCase().endsWith(".svg");

        if (!(VALID_MIME_TYPES.has(fileType.mime) || isSVG)) {
          throw new Error(
            `${flaw.src} has an unrecognized mime type: ${fileType.mime}`
          );
        }
        // Otherwise fileTypeFromBuffer would make it `.xml`
        const imageExtension = isSVG ? "svg" : fileType.ext;
=======
>>>>>>> 61b1181b
        const decodedPathname = decodeURI(url.pathname).replace(/\s+/g, "_");
        const basePath = Document.getFolderPath(document.metadata);
        const destination = await downloadAndResizeImage(
          flaw.src,
          decodedPathname,
          basePath
        );
<<<<<<< HEAD
        // Before writing to disk, run it through the same imagemin
        // compression we do in the filecheck CLI.
        const compressedImageBuffer = await imagemin.buffer(imageBuffer, {
          plugins: [getImageminPlugin(url.pathname, fileType)],
        });
        if (compressedImageBuffer.length < imageBuffer.length) {
          console.log(
            `Raw image size: ${humanFileSize(
              imageBuffer.length
            )} Compressed: ${humanFileSize(compressedImageBuffer.length)}`
          );
          fs.writeFileSync(destination, compressedImageBuffer);
        } else {
          console.log(`Raw image size: ${humanFileSize(imageBuffer.length)}`);
          fs.writeFileSync(destination, imageBuffer);
        }
=======
>>>>>>> 61b1181b
        console.log(`Downloaded ${flaw.src} to ${destination}`);
        newSrc = path.basename(destination);
      } catch (error) {
        const { response } = error;
        if (response && response.statusCode === 404) {
          console.log(chalk.yellow(`Skipping ${flaw.src} (404)`));
          continue;
        } else if (error.code === "ETIMEDOUT" || error.code === "ENOTFOUND") {
          console.log(chalk.yellow(`Skipping ${flaw.src} (${error.code})`));
          continue;
        } else {
          console.error(error);
          throw error;
        }
      }
    }
    newRawBody = replaceMatchesInText(flaw.src, newRawBody, newSrc, {
      inAttribute: "src",
    });
    if (loud) {
      console.log(
        chalk.grey(
          `${phrasing} (${flaw.id}) image ${chalk.white.bold(
            flaw.src
          )} to ${chalk.white.bold(newSrc)}`
        )
      );
    }
  }

  // Any 'image_widths' flaws with a suggestion
  for (const flaw of doc.flaws.image_widths || []) {
    if (!flaw.fixable) {
      continue;
    }
    newRawBody = replaceMatchesInText(flaw.style, newRawBody, flaw.suggestion, {
      inAttribute: "style",
      removeEntireAttribute: flaw.suggestion === "",
    });
    if (loud) {
      console.log(
        flaw.suggestion === ""
          ? chalk.grey(
              `${phrasing} (${flaw.id}) image_widths ${chalk.white.bold(
                "remove entire 'style' attribute"
              )}`
            )
          : chalk.grey(
              `${phrasing} (${flaw.id}) image_widths style="${chalk.white.bold(
                flaw.style
              )}" to style="${chalk.white.bold(flaw.suggestion)}"`
            )
      );
    }
  }

  // Finally, summarized what happened...
  if (newRawBody !== rawBody) {
    // It changed the raw HTML of the source. So deal with this.
    if (options.fixFlawsDryRun && options.fixFlawsVerbose) {
      console.log(
        chalk.yellow(
          `Would modify "${document.fileInfo.path}" from fixable flaws.`
        )
      );
    } else {
      Document.update(document.url, newRawBody, document.metadata, isMarkdown);
      if (options.fixFlawsVerbose) {
        console.log(
          chalk.green(
            `Modified "${chalk.bold(
              document.fileInfo.path
            )}" from fixable flaws.`
          )
        );
      }
    }
  }
}

<<<<<<< HEAD
function getImageminPlugin(fileName, fileType) {
  let extension = path.extname(fileName).toLowerCase();
  if (extension === "") {
    // for githubusercontent the filename will be something like
    // /u/94519 so, extension will be an empty string. Use
    // fileType.ext instead.
    extension = `.${fileType.ext}`;
  }
  if (extension === ".jpg" || extension === ".jpeg") {
    return imageminMozjpeg();
  }
  if (extension === ".png") {
    return imageminPngquant();
  }
  if (extension === ".gif") {
    return imageminGifsicle();
  }
  if (extension === ".svg") {
    return imageminSvgo();
  }
  throw new Error(`No imagemin plugin for ${extension} or ${fileType.ext}`);
}

export { injectSectionFlaws };
=======
module.exports = { injectFlaws, injectSectionFlaws, fixFixableFlaws };
>>>>>>> 61b1181b
<|MERGE_RESOLUTION|>--- conflicted
+++ resolved
@@ -1,48 +1,20 @@
-<<<<<<< HEAD
-import fs from "fs";
 import path from "path";
 
 import chalk from "chalk";
-import got from "got";
-import { fileTypeFromBuffer } from "file-type";
-import imagemin from "imagemin";
-import imageminPngquant from "imagemin-pngquant";
-import imageminMozjpeg from "imagemin-mozjpeg";
-import imageminGifsicle from "imagemin-gifsicle";
-import imageminSvgo from "imagemin-svgo";
-import sanitizeFilename from "sanitize-filename";
 
 import { Document } from "../../content/index.js";
 import { FLAW_LEVELS, VALID_FLAW_CHECKS } from "../constants.js";
 import { DEFAULT_LOCALE } from "../../libs/constants/index.js";
 import { replaceMatchesInText } from "../matches-in-text.js";
-import { humanFileSize } from "../utils.js";
-import { VALID_MIME_TYPES } from "../../filecheck/constants.js";
+import { forceExternalURL, downloadAndResizeImage } from "../utils.js";
 import { getBadBCDQueriesFlaws } from "./bad-bcd-queries.js";
 import { getBrokenLinksFlaws } from "./broken-links.js";
 import { getHeadingLinksFlaws } from "./heading-links.js";
 import { getPreTagFlaws } from "./pre-tags.js";
 import { injectSectionFlaws } from "./sections.js";
+import { getUnsafeHTMLFlaws } from "./unsafe-html";
 import { getAndMarkupUnsafeHTMLFlaws } from "./unsafe-html.js";
 import { injectTranslationDifferences } from "./translation-differences.js";
-=======
-const path = require("path");
-
-const chalk = require("chalk");
-
-const { Document } = require("../../content");
-const { FLAW_LEVELS, VALID_FLAW_CHECKS } = require("../constants");
-const { DEFAULT_LOCALE } = require("../../libs/constants");
-const { replaceMatchesInText } = require("../matches-in-text");
-const { forceExternalURL, downloadAndResizeImage } = require("../utils");
-const { getBadBCDQueriesFlaws } = require("./bad-bcd-queries");
-const { getBrokenLinksFlaws } = require("./broken-links");
-const { getHeadingLinksFlaws } = require("./heading-links");
-const { getPreTagFlaws } = require("./pre-tags");
-const { injectSectionFlaws } = require("./sections");
-const { getUnsafeHTMLFlaws } = require("./unsafe-html");
-const { injectTranslationDifferences } = require("./translation-differences");
->>>>>>> 61b1181b
 
 export function injectFlaws(doc, $, options, document) {
   const flawChecks = [
@@ -196,52 +168,6 @@
         throw new Error(`Insecure image URL ${flaw.src}`);
       }
       try {
-<<<<<<< HEAD
-        const imageResponse = await got(forceExternalURL(flaw.src), {
-          timeout: {
-            response: 10000,
-          },
-          retry: {
-            limit: 3,
-          },
-        });
-        const imageBuffer = imageResponse.rawBody;
-        let fileType = await fileTypeFromBuffer(imageBuffer);
-        if (
-          !fileType &&
-          flaw.src.toLowerCase().endsWith(".svg") &&
-          imageResponse.headers["content-type"]
-            .toLowerCase()
-            .startsWith("image/svg+xml")
-        ) {
-          // If the SVG doesn't have the `<?xml version="1.0" encoding="UTF-8"?>`
-          // and/or the `<!DOCTYPE svg PUBLIC ...` in the first couple of bytes
-          // the fileTypeFromBuffer will fail.
-          // But if the image URL and the response Content-Type are sane, we
-          // can safely assumes it's an SVG file.
-          fileType = {
-            ext: "xml",
-            mime: "application/xml",
-          };
-        }
-        if (!fileType) {
-          throw new Error(
-            `No file type could be extracted from ${flaw.src} at all. Probably not going to be a valid image file.`
-          );
-        }
-        const isSVG =
-          fileType.mime === "application/xml" &&
-          flaw.src.toLowerCase().endsWith(".svg");
-
-        if (!(VALID_MIME_TYPES.has(fileType.mime) || isSVG)) {
-          throw new Error(
-            `${flaw.src} has an unrecognized mime type: ${fileType.mime}`
-          );
-        }
-        // Otherwise fileTypeFromBuffer would make it `.xml`
-        const imageExtension = isSVG ? "svg" : fileType.ext;
-=======
->>>>>>> 61b1181b
         const decodedPathname = decodeURI(url.pathname).replace(/\s+/g, "_");
         const basePath = Document.getFolderPath(document.metadata);
         const destination = await downloadAndResizeImage(
@@ -249,25 +175,6 @@
           decodedPathname,
           basePath
         );
-<<<<<<< HEAD
-        // Before writing to disk, run it through the same imagemin
-        // compression we do in the filecheck CLI.
-        const compressedImageBuffer = await imagemin.buffer(imageBuffer, {
-          plugins: [getImageminPlugin(url.pathname, fileType)],
-        });
-        if (compressedImageBuffer.length < imageBuffer.length) {
-          console.log(
-            `Raw image size: ${humanFileSize(
-              imageBuffer.length
-            )} Compressed: ${humanFileSize(compressedImageBuffer.length)}`
-          );
-          fs.writeFileSync(destination, compressedImageBuffer);
-        } else {
-          console.log(`Raw image size: ${humanFileSize(imageBuffer.length)}`);
-          fs.writeFileSync(destination, imageBuffer);
-        }
-=======
->>>>>>> 61b1181b
         console.log(`Downloaded ${flaw.src} to ${destination}`);
         newSrc = path.basename(destination);
       } catch (error) {
@@ -348,31 +255,4 @@
   }
 }
 
-<<<<<<< HEAD
-function getImageminPlugin(fileName, fileType) {
-  let extension = path.extname(fileName).toLowerCase();
-  if (extension === "") {
-    // for githubusercontent the filename will be something like
-    // /u/94519 so, extension will be an empty string. Use
-    // fileType.ext instead.
-    extension = `.${fileType.ext}`;
-  }
-  if (extension === ".jpg" || extension === ".jpeg") {
-    return imageminMozjpeg();
-  }
-  if (extension === ".png") {
-    return imageminPngquant();
-  }
-  if (extension === ".gif") {
-    return imageminGifsicle();
-  }
-  if (extension === ".svg") {
-    return imageminSvgo();
-  }
-  throw new Error(`No imagemin plugin for ${extension} or ${fileType.ext}`);
-}
-
-export { injectSectionFlaws };
-=======
-module.exports = { injectFlaws, injectSectionFlaws, fixFixableFlaws };
->>>>>>> 61b1181b
+export { injectFlaws, injectSectionFlaws, fixFixableFlaws };