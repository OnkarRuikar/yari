--- conflicted
+++ resolved
@@ -1064,12 +1064,8 @@
   // If we're building this page, we can remove
   let builtFolderPath;
 
-<<<<<<< HEAD
-  if (isArchive) {
-=======
   // If it's not archived and its not en-US dump it twice!
   if (isArchive || doc.locale !== "en-US") {
->>>>>>> 7802606a
     builtFolderPath = Document.archive(
       getCleanedRenderedHTML(doc.rendered_html),
       isArchive ? doc.html : null,
