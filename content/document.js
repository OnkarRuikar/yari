--- conflicted
+++ resolved
@@ -392,19 +392,12 @@
             return false;
           }
           if (folderSearch) {
-<<<<<<< HEAD
-            return filePath
-              .replace(root, "")
-              .replace(HTML_FILENAME, "")
-              .includes(folderSearch);
-=======
             return (
               filePath
                 .replace(CONTENT_ROOT, "")
                 .replace(HTML_FILENAME, "")
                 .search(new RegExp(folderSearch)) !== -1
             );
->>>>>>> b2e6ffc3
           }
           return true;
         })
