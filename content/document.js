--- conflicted
+++ resolved
@@ -271,7 +271,6 @@
   } else {
     folder = folderOrFilePath;
     for (const possibleRoot of roots) {
-      const possibleHTMLFilePath = path.join(possibleRoot, getHTMLPath(folder));
       const possibleMarkdownFilePath = path.join(
         possibleRoot,
         getMarkdownPath(folder)
@@ -279,14 +278,12 @@
       if (fs.existsSync(possibleMarkdownFilePath)) {
         root = possibleRoot;
         filePath = possibleMarkdownFilePath;
-<<<<<<< HEAD
         break;
       }
+      const possibleHTMLFilePath = path.join(possibleRoot, getHTMLPath(folder));
       if (fs.existsSync(possibleHTMLFilePath)) {
         root = possibleRoot;
         filePath = possibleHTMLFilePath;
-=======
->>>>>>> f7cb5ce8
         break;
       }
     }
