--- conflicted
+++ resolved
@@ -40,13 +40,9 @@
 
 import { renderFromURL } from "../kumascript/index.js";
 
-<<<<<<< HEAD
-const PORT = parseInt(process.env.SERVER_PORT || "5000");
+const PORT = parseInt(process.env.SERVER_PORT || "5042");
 // eslint-disable-next-line
 const __dirname = path.dirname(fileURLToPath(import.meta.url));
-=======
-const PORT = parseInt(process.env.SERVER_PORT || "5042");
->>>>>>> 50fc713d
 
 // The Google Analytics pageviews CSV file parsed, sorted (most pageviews
 // first), and sliced to this number of URIs that goes into the JSON file.
